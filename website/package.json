{
    "name": "docs",
    "version": "0.1.0",
    "private": true,
    "scripts": {
        "dev": "next dev",
        "build": "cd ../dokz && tsc && cd ../website && next build",
        "svg": "svgr --no-dimensions --typescript -d svgs public ",
        "start": "next start"
    },
    "dependencies": {
        "@chakra-ui/react": "latest",
        "@emotion/react": "latest",
        "@emotion/styled": "11",
        "dokz": "*",
        "landing-blocks": "^2.0.2",
        "mini-graphiql": "^1.0.4",
<<<<<<< HEAD
        "next": "^9.5.2",
        "next-images": "^1.4.1",
        "next-seo": "^4.5.0",
        "next-transpile-modules": "^4.0.2",
        "page-enter-transition": "*",
=======
        "next": "^10.0.4",
        "next-images": "^1.6.2",
        "next-seo": "^4.17.0",
        "next-transpile-modules": "^6.0.0",
>>>>>>> 822448a9
        "react": "^16.13.1",
        "react-dom": "^16.13.1",
        "react-icons": "^3.9.0"
    },
    "devDependencies": {
        "@next/bundle-analyzer": "^9.4.4",
        "@svgr/cli": "^5.3.1",
        "@types/node": "^13.11.1",
        "@types/react": "^16.9.34",
        "babel-plugin-emotion": "^10.0.33",
        "compose-function": "^3.0.3",
        "typescript": "^3.8.3"
    }
}<|MERGE_RESOLUTION|>--- conflicted
+++ resolved
@@ -15,18 +15,11 @@
         "dokz": "*",
         "landing-blocks": "^2.0.2",
         "mini-graphiql": "^1.0.4",
-<<<<<<< HEAD
-        "next": "^9.5.2",
-        "next-images": "^1.4.1",
-        "next-seo": "^4.5.0",
-        "next-transpile-modules": "^4.0.2",
-        "page-enter-transition": "*",
-=======
         "next": "^10.0.4",
         "next-images": "^1.6.2",
+        "page-enter-transition": "*",
         "next-seo": "^4.17.0",
         "next-transpile-modules": "^6.0.0",
->>>>>>> 822448a9
         "react": "^16.13.1",
         "react-dom": "^16.13.1",
         "react-icons": "^3.9.0"
