import { ChakraProvider } from '@chakra-ui/react'
import {
    ColorModeSwitch,
    DokzProvider,
    GithubLink,
    DokzBlogProvider,
} from 'dokz/src'
import { LandingProvider, Link } from 'landing-blocks'
import 'mini-graphiql/dist/style.css'
import React, { Fragment } from 'react'
import { Logo } from '../components/Logo'
import Head from 'next/head'
import { useRouter } from 'next/router'
import lightPrismTheme from 'prism-react-renderer/themes/nightOwlLight'
import darkPrismTheme from 'prism-react-renderer/themes/nightOwl'
import { PageEnterTransition } from 'page-enter-transition/src'

export default function App(props) {
    const { Component, pageProps } = props
    const router = useRouter()
    const pathname = router?.pathname || ''
    if (!pathname) {
        throw new Error('pathname undefined')
    }
    if (pathname.startsWith('/blog')) {
        return (
            <ChakraProvider resetCSS>
                <DokzBlogProvider
                    blogRootPath='pages/blog'
                    headerLogo={<Logo height='30px' opacity={0.92} />}
                    headTitlePrefix='Dokz Blog - '
                    headerItems={[
                        <Link href='https://github.com/remorses/dokz'>
                            Dokz
                        </Link>,
                        <Link href='/blog'>Blog</Link>,
                        <ColorModeSwitch key={1} />,
                    ]}
                >
                    <Component {...pageProps} />
                </DokzBlogProvider>
            </ChakraProvider>
        )
    }
    return (
        <Fragment>
            <Head>
                <link
                    href='https://fonts.googleapis.com/css?family=Fira+Code'
                    rel='stylesheet'
                    key='google-font-Fira'
                />
            </Head>
            <ChakraProvider resetCSS>
                <LandingProvider
                    // fontFamily='Roboto, Arial'
                    black='#222'
                    primary='#2D7FF9'
                >
                    <DokzProvider
                        githubUrl='remorses/dokz'
                        branch='master'
                        docsRootPath='pages/docs'
                        headTitlePrefix='Dokz - '
                        headerItems={[
                            // <a>ciao</a>,
                            <Link href='/blog'>Blog</Link>,
                            <GithubLink
                                key={0}
                                url='https://github.com/remorses/dokz'
                            />,
                            <ColorModeSwitch key={1} />,
                        ]}
                        prismTheme={{
                            dark: darkPrismTheme,
                            light: lightPrismTheme,
                        }}
                        headerLogo={<Logo height='30px' opacity={0.92} />}
                        sidebarOrdering={{
                            docs: {
                                index: null,
                                'getting-started': null,
                                // 'adding-dokz-to-existing-website': true,
                                general: {
                                    'writing-mdx': null,
                                    'document-settings': null,
                                    'preview-react-components': null,
                                },
                                customizing: {
                                    'customizing-elements': null,
                                    'change-sidebar-order': null,
                                },
                            },
                        }}
                    >
                        <Component {...pageProps} />
                    </DokzProvider>
                </LandingProvider>
<<<<<<< HEAD
                <PageEnterTransition />
            </ThemeProvider>
=======
            </ChakraProvider>
>>>>>>> 822448a9
        </Fragment>
    )
}<|MERGE_RESOLUTION|>--- conflicted
+++ resolved
@@ -96,12 +96,8 @@
                         <Component {...pageProps} />
                     </DokzProvider>
                 </LandingProvider>
-<<<<<<< HEAD
                 <PageEnterTransition />
-            </ThemeProvider>
-=======
             </ChakraProvider>
->>>>>>> 822448a9
         </Fragment>
     )
 }